<<<<<<< HEAD
/*
 * Copyright (C) 2011 Google Inc.
 * Licensed to The Android Open Source Project.
 *
 * Licensed under the Apache License, Version 2.0 (the "License");
 * you may not use this file except in compliance with the License.
 * You may obtain a copy of the License at
 *
 *      http://www.apache.org/licenses/LICENSE-2.0
 *
 * Unless required by applicable law or agreed to in writing, software
 * distributed under the License is distributed on an "AS IS" BASIS,
 * WITHOUT WARRANTIES OR CONDITIONS OF ANY KIND, either express or implied.
 * See the License for the specific language governing permissions and
 * limitations under the License.
 */

package com.android.ex.photo.util;

import android.content.ContentResolver;
import android.graphics.Bitmap;
import android.graphics.BitmapFactory;
import android.graphics.Point;
import android.graphics.Rect;
import android.net.Uri;
import android.os.Build;
import android.util.Log;

import com.android.ex.photo.PhotoViewActivity;

import java.io.FileNotFoundException;
import java.io.IOException;
import java.io.InputStream;
import java.net.MalformedURLException;
import java.net.URL;
import java.net.URLConnection;

/**
 * Image utilities
 */
public class ImageUtils {
    // Logging
    private static final String TAG = "ImageUtils";

    /** Minimum class memory class to use full-res photos */
    private final static long MIN_NORMAL_CLASS = 32;
    /** Minimum class memory class to use small photos */
    private final static long MIN_SMALL_CLASS = 24;

    public static enum ImageSize {
        EXTRA_SMALL,
        SMALL,
        NORMAL,
    }

    public static final ImageSize sUseImageSize;
    static {
        // On HC and beyond, assume devices are more capable
        if (Build.VERSION.SDK_INT >= 11) {
            sUseImageSize = ImageSize.NORMAL;
        } else {
            if (PhotoViewActivity.sMemoryClass >= MIN_NORMAL_CLASS) {
                // We have plenty of memory; use full sized photos
                sUseImageSize = ImageSize.NORMAL;
            } else if (PhotoViewActivity.sMemoryClass >= MIN_SMALL_CLASS) {
                // We have slight less memory; use smaller sized photos
                sUseImageSize = ImageSize.SMALL;
            } else {
                // We have little memory; use very small sized photos
                sUseImageSize = ImageSize.EXTRA_SMALL;
            }
        }
    }

    /**
     * @return true if the MimeType type is image
     */
    public static boolean isImageMimeType(String mimeType) {
        return mimeType != null && mimeType.startsWith("image/");
    }

    /**
     * Create a bitmap from a local URI
     *
     * @param resolver The ContentResolver
     * @param uri The local URI
     * @param maxSize The maximum size (either width or height)
     *
     * @return The new bitmap
     */
    public static Bitmap createLocalBitmap(ContentResolver resolver, Uri uri, int maxSize) {
        // TODO: make this method not download the image for both getImageBounds and decodeStream
        InputStream inputStream = null;
        try {
            final BitmapFactory.Options opts = new BitmapFactory.Options();
            final Point bounds = getImageBounds(resolver, uri);

            inputStream = openInputStream(resolver, uri);
            opts.inSampleSize = Math.max(bounds.x / maxSize, bounds.y / maxSize);

            final Bitmap decodedBitmap = decodeStream(inputStream, null, opts);

            // Correct thumbnail orientation as necessary
=======
/*
 * Copyright (C) 2011 Google Inc.
 * Licensed to The Android Open Source Project.
 *
 * Licensed under the Apache License, Version 2.0 (the "License");
 * you may not use this file except in compliance with the License.
 * You may obtain a copy of the License at
 *
 *      http://www.apache.org/licenses/LICENSE-2.0
 *
 * Unless required by applicable law or agreed to in writing, software
 * distributed under the License is distributed on an "AS IS" BASIS,
 * WITHOUT WARRANTIES OR CONDITIONS OF ANY KIND, either express or implied.
 * See the License for the specific language governing permissions and
 * limitations under the License.
 */

package com.android.ex.photo.util;

import android.content.ContentResolver;
import android.graphics.Bitmap;
import android.graphics.BitmapFactory;
import android.graphics.Point;
import android.graphics.Rect;
import android.net.Uri;
import android.os.Build;
import android.util.Log;

import com.android.ex.photo.PhotoViewActivity;

import java.io.FileNotFoundException;
import java.io.IOException;
import java.io.InputStream;

/**
 * Image utilities
 */
public class ImageUtils {
    // Logging
    private static final String TAG = "ImageUtils";

    /** Minimum class memory class to use full-res photos */
    private final static long MIN_NORMAL_CLASS = 32;
    /** Minimum class memory class to use small photos */
    private final static long MIN_SMALL_CLASS = 24;

    public static enum ImageSize {
        EXTRA_SMALL,
        SMALL,
        NORMAL,
    }

    public static final ImageSize sUseImageSize;
    static {
        // On HC and beyond, assume devices are more capable
        if (Build.VERSION.SDK_INT >= 11) {
            sUseImageSize = ImageSize.NORMAL;
        } else {
            if (PhotoViewActivity.sMemoryClass >= MIN_NORMAL_CLASS) {
                // We have plenty of memory; use full sized photos
                sUseImageSize = ImageSize.NORMAL;
            } else if (PhotoViewActivity.sMemoryClass >= MIN_SMALL_CLASS) {
                // We have slight less memory; use smaller sized photos
                sUseImageSize = ImageSize.SMALL;
            } else {
                // We have little memory; use very small sized photos
                sUseImageSize = ImageSize.EXTRA_SMALL;
            }
        }
    }

    /**
     * @return true if the MimeType type is image
     */
    public static boolean isImageMimeType(String mimeType) {
        return mimeType != null && mimeType.startsWith("image/");
    }

    /**
     * Create a bitmap from a local URI
     *
     * @param resolver The ContentResolver
     * @param uri The local URI
     * @param maxSize The maximum size (either width or height)
     *
     * @return The new bitmap or null
     */
    public static Bitmap createLocalBitmap(ContentResolver resolver, Uri uri, int maxSize) {
        InputStream inputStream = null;
        try {
            final BitmapFactory.Options opts = new BitmapFactory.Options();
            final Point bounds = getImageBounds(resolver, uri);

            inputStream = resolver.openInputStream(uri);
            opts.inSampleSize = Math.max(bounds.x / maxSize, bounds.y / maxSize);

            final Bitmap decodedBitmap = decodeStream(inputStream, null, opts);

            // Correct thumbnail orientation as necessary
>>>>>>> f688fc95
            // TODO: Fix rotation if it's actually a problem
            //return rotateBitmap(resolver, uri, decodedBitmap);
            return decodedBitmap;

        } catch (FileNotFoundException exception) {
            // Do nothing - the photo will appear to be missing
        } catch (IOException exception) {
            // Do nothing - the photo will appear to be missing
        } catch (IllegalArgumentException exception) {
            // Do nothing - the photo will appear to be missing
        } finally {
            try {
                if (inputStream != null) {
                    inputStream.close();
                }
            } catch (IOException ignore) {
            }
        }
        return null;
    }

    /**
     * Wrapper around {@link BitmapFactory#decodeStream(InputStream, Rect,
     * BitmapFactory.Options)} that returns {@code null} on {@link
     * OutOfMemoryError}.
     *
     * @param is The input stream that holds the raw data to be decoded into a
     *           bitmap.
     * @param outPadding If not null, return the padding rect for the bitmap if
     *                   it exists, otherwise set padding to [-1,-1,-1,-1]. If
     *                   no bitmap is returned (null) then padding is
     *                   unchanged.
     * @param opts null-ok; Options that control downsampling and whether the
     *             image should be completely decoded, or just is size returned.
     * @return The decoded bitmap, or null if the image data could not be
     *         decoded, or, if opts is non-null, if opts requested only the
     *         size be returned (in opts.outWidth and opts.outHeight)
     */
    public static Bitmap decodeStream(InputStream is, Rect outPadding, BitmapFactory.Options opts) {
        try {
            return BitmapFactory.decodeStream(is, outPadding, opts);
        } catch (OutOfMemoryError oome) {
            Log.e(TAG, "ImageUtils#decodeStream(InputStream, Rect, Options) threw an OOME", oome);
            return null;
        }
    }

    /**
     * Gets the image bounds
     *
     * @param resolver The ContentResolver
     * @param uri The uri
     *
     * @return The image bounds
     */
    private static Point getImageBounds(ContentResolver resolver, Uri uri)
            throws IOException {
        final BitmapFactory.Options opts = new BitmapFactory.Options();
        InputStream inputStream = null;
        String scheme = uri.getScheme();
        try {
            opts.inJustDecodeBounds = true;
            inputStream = openInputStream(resolver, uri);
            decodeStream(inputStream, null, opts);

            return new Point(opts.outWidth, opts.outHeight);
        } finally {
            try {
                if (inputStream != null) {
                    inputStream.close();
                }
            } catch (IOException ignore) {
            }
        }
    }

    private static InputStream openInputStream(ContentResolver resolver, Uri uri) throws
            FileNotFoundException {
        String scheme = uri.getScheme();
        if("http".equals(scheme) || "https".equals(scheme)) {
            try {
                return new URL(uri.toString()).openStream();
            } catch (MalformedURLException e) {
                // Fall-back to the previous behaviour, just in case
                Log.w(TAG, "Could not convert the uri to url: " + uri.toString());
                return resolver.openInputStream(uri);
            } catch (IOException e) {
                Log.w(TAG, "Could not open input stream for uri: " + uri.toString());
                return null;
            }
        }
        return resolver.openInputStream(uri);
    }
}<|MERGE_RESOLUTION|>--- conflicted
+++ resolved
@@ -1,4 +1,3 @@
-<<<<<<< HEAD
 /*
  * Copyright (C) 2011 Google Inc.
  * Licensed to The Android Open Source Project.
@@ -87,7 +86,7 @@
      * @param uri The local URI
      * @param maxSize The maximum size (either width or height)
      *
-     * @return The new bitmap
+     * @return The new bitmap or null
      */
     public static Bitmap createLocalBitmap(ContentResolver resolver, Uri uri, int maxSize) {
         // TODO: make this method not download the image for both getImageBounds and decodeStream
@@ -102,107 +101,6 @@
             final Bitmap decodedBitmap = decodeStream(inputStream, null, opts);
 
             // Correct thumbnail orientation as necessary
-=======
-/*
- * Copyright (C) 2011 Google Inc.
- * Licensed to The Android Open Source Project.
- *
- * Licensed under the Apache License, Version 2.0 (the "License");
- * you may not use this file except in compliance with the License.
- * You may obtain a copy of the License at
- *
- *      http://www.apache.org/licenses/LICENSE-2.0
- *
- * Unless required by applicable law or agreed to in writing, software
- * distributed under the License is distributed on an "AS IS" BASIS,
- * WITHOUT WARRANTIES OR CONDITIONS OF ANY KIND, either express or implied.
- * See the License for the specific language governing permissions and
- * limitations under the License.
- */
-
-package com.android.ex.photo.util;
-
-import android.content.ContentResolver;
-import android.graphics.Bitmap;
-import android.graphics.BitmapFactory;
-import android.graphics.Point;
-import android.graphics.Rect;
-import android.net.Uri;
-import android.os.Build;
-import android.util.Log;
-
-import com.android.ex.photo.PhotoViewActivity;
-
-import java.io.FileNotFoundException;
-import java.io.IOException;
-import java.io.InputStream;
-
-/**
- * Image utilities
- */
-public class ImageUtils {
-    // Logging
-    private static final String TAG = "ImageUtils";
-
-    /** Minimum class memory class to use full-res photos */
-    private final static long MIN_NORMAL_CLASS = 32;
-    /** Minimum class memory class to use small photos */
-    private final static long MIN_SMALL_CLASS = 24;
-
-    public static enum ImageSize {
-        EXTRA_SMALL,
-        SMALL,
-        NORMAL,
-    }
-
-    public static final ImageSize sUseImageSize;
-    static {
-        // On HC and beyond, assume devices are more capable
-        if (Build.VERSION.SDK_INT >= 11) {
-            sUseImageSize = ImageSize.NORMAL;
-        } else {
-            if (PhotoViewActivity.sMemoryClass >= MIN_NORMAL_CLASS) {
-                // We have plenty of memory; use full sized photos
-                sUseImageSize = ImageSize.NORMAL;
-            } else if (PhotoViewActivity.sMemoryClass >= MIN_SMALL_CLASS) {
-                // We have slight less memory; use smaller sized photos
-                sUseImageSize = ImageSize.SMALL;
-            } else {
-                // We have little memory; use very small sized photos
-                sUseImageSize = ImageSize.EXTRA_SMALL;
-            }
-        }
-    }
-
-    /**
-     * @return true if the MimeType type is image
-     */
-    public static boolean isImageMimeType(String mimeType) {
-        return mimeType != null && mimeType.startsWith("image/");
-    }
-
-    /**
-     * Create a bitmap from a local URI
-     *
-     * @param resolver The ContentResolver
-     * @param uri The local URI
-     * @param maxSize The maximum size (either width or height)
-     *
-     * @return The new bitmap or null
-     */
-    public static Bitmap createLocalBitmap(ContentResolver resolver, Uri uri, int maxSize) {
-        InputStream inputStream = null;
-        try {
-            final BitmapFactory.Options opts = new BitmapFactory.Options();
-            final Point bounds = getImageBounds(resolver, uri);
-
-            inputStream = resolver.openInputStream(uri);
-            opts.inSampleSize = Math.max(bounds.x / maxSize, bounds.y / maxSize);
-
-            final Bitmap decodedBitmap = decodeStream(inputStream, null, opts);
-
-            // Correct thumbnail orientation as necessary
->>>>>>> f688fc95
             // TODO: Fix rotation if it's actually a problem
             //return rotateBitmap(resolver, uri, decodedBitmap);
             return decodedBitmap;
@@ -296,4 +194,4 @@
         }
         return resolver.openInputStream(uri);
     }
-}+}
