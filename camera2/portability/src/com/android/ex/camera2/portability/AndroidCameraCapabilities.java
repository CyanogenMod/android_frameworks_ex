/*
 * Copyright (C) 2014 The Android Open Source Project
 *
 * Licensed under the Apache License, Version 2.0 (the "License");
 * you may not use this file except in compliance with the License.
 * You may obtain a copy of the License at
 *
 *      http://www.apache.org/licenses/LICENSE-2.0
 *
 * Unless required by applicable law or agreed to in writing, software
 * distributed under the License is distributed on an "AS IS" BASIS,
 * WITHOUT WARRANTIES OR CONDITIONS OF ANY KIND, either express or implied.
 * See the License for the specific language governing permissions and
 * limitations under the License.
 */

package com.android.ex.camera2.portability;

import android.hardware.Camera;

import com.android.ex.camera2.portability.debug.Log;

import java.util.Collections;
import java.util.Comparator;
import java.util.List;

/**
 * The subclass of {@link CameraCapabilities} for Android Camera 1 API.
 */
class AndroidCameraCapabilities extends CameraCapabilities {

    private static Log.Tag TAG = new Log.Tag("AndCamCapabs");

    /** Conversion from ratios to percentages. */
    public static final float ZOOM_MULTIPLIER = 100f;

    private FpsComparator mFpsComparator = new FpsComparator();
    private SizeComparator mSizeComparator = new SizeComparator();

    AndroidCameraCapabilities(Camera.Parameters p) {
        super(new Stringifier());
        mMaxExposureCompensation = p.getMaxExposureCompensation();
        mMinExposureCompensation = p.getMinExposureCompensation();
        mExposureCompensationStep = p.getExposureCompensationStep();
        mMaxNumOfFacesSupported = p.getMaxNumDetectedFaces();
        mMaxNumOfMeteringArea = p.getMaxNumMeteringAreas();
        mPreferredPreviewSizeForVideo = new Size(p.getPreferredPreviewSizeForVideo());
        mSupportedPreviewFormats.addAll(p.getSupportedPreviewFormats());
        mSupportedPhotoFormats.addAll(p.getSupportedPictureFormats());
<<<<<<< HEAD
        mMaxZoomRatio = p.isZoomSupported() ?
            p.getZoomRatios().get(p.getMaxZoom()) / ZOOM_MULTIPLIER : ZOOM_RATIO_UNZOOMED;
=======
>>>>>>> 02ce5a07
        mHorizontalViewAngle = p.getHorizontalViewAngle();
        mVerticalViewAngle = p.getVerticalViewAngle();
        buildPreviewFpsRange(p);
        buildPreviewSizes(p);
        buildVideoSizes(p);
        buildPictureSizes(p);
        buildSceneModes(p);
        buildFlashModes(p);
        buildFocusModes(p);
        buildWhiteBalances(p);

        if (p.isZoomSupported()) {
            mMaxZoomRatio = p.getZoomRatios().get(p.getMaxZoom()) / ZOOM_MULTIPLIER;
            mSupportedFeatures.add(Feature.ZOOM);
        }
        if (p.isVideoSnapshotSupported()) {
            mSupportedFeatures.add(Feature.VIDEO_SNAPSHOT);
        }
        if (p.isAutoExposureLockSupported()) {
            mSupportedFeatures.add(Feature.AUTO_EXPOSURE_LOCK);
        }
        if (p.isAutoWhiteBalanceLockSupported()) {
            mSupportedFeatures.add(Feature.AUTO_WHITE_BALANCE_LOCK);
        }
        if (supports(FocusMode.AUTO)) {
            mMaxNumOfFocusAreas = p.getMaxNumFocusAreas();
            if (mMaxNumOfFocusAreas > 0) {
                mSupportedFeatures.add(Feature.FOCUS_AREA);
            }
        }
        if (mMaxNumOfMeteringArea > 0) {
            mSupportedFeatures.add(Feature.METERING_AREA);
        }
    }

    AndroidCameraCapabilities(AndroidCameraCapabilities src) {
        super(src);
    }

    private void buildPreviewFpsRange(Camera.Parameters p) {
        List<int[]> supportedPreviewFpsRange = p.getSupportedPreviewFpsRange();
        if (supportedPreviewFpsRange != null) {
            mSupportedPreviewFpsRange.addAll(supportedPreviewFpsRange);
        }
        Collections.sort(mSupportedPreviewFpsRange, mFpsComparator);
    }

    private void buildPreviewSizes(Camera.Parameters p) {
        List<Camera.Size> supportedPreviewSizes = p.getSupportedPreviewSizes();
        if (supportedPreviewSizes != null) {
            for (Camera.Size s : supportedPreviewSizes) {
                mSupportedPreviewSizes.add(new Size(s.width, s.height));
            }
        }
        Collections.sort(mSupportedPreviewSizes, mSizeComparator);
    }

    private void buildVideoSizes(Camera.Parameters p) {
        List<Camera.Size> supportedVideoSizes = p.getSupportedVideoSizes();
        if (supportedVideoSizes != null) {
            for (Camera.Size s : supportedVideoSizes) {
                mSupportedVideoSizes.add(new Size(s.width, s.height));
            }
        }
        Collections.sort(mSupportedVideoSizes, mSizeComparator);
    }

    private void buildPictureSizes(Camera.Parameters p) {
        List<Camera.Size> supportedPictureSizes = p.getSupportedPictureSizes();
        if (supportedPictureSizes != null) {
            for (Camera.Size s : supportedPictureSizes) {
                mSupportedPhotoSizes.add(new Size(s.width, s.height));
            }
        }
        Collections.sort(mSupportedPhotoSizes, mSizeComparator);

    }

    private void buildSceneModes(Camera.Parameters p) {
        List<String> supportedSceneModes = p.getSupportedSceneModes();
        if (supportedSceneModes != null) {
            for (String scene : supportedSceneModes) {
                if (Camera.Parameters.SCENE_MODE_AUTO.equals(scene)) {
                    mSupportedSceneModes.add(SceneMode.AUTO);
                } else if (Camera.Parameters.SCENE_MODE_ACTION.equals(scene)) {
                    mSupportedSceneModes.add(SceneMode.ACTION);
                } else if (Camera.Parameters.SCENE_MODE_BARCODE.equals(scene)) {
                    mSupportedSceneModes.add(SceneMode.BARCODE);
                } else if (Camera.Parameters.SCENE_MODE_BEACH.equals(scene)) {
                    mSupportedSceneModes.add(SceneMode.BEACH);
                } else if (Camera.Parameters.SCENE_MODE_CANDLELIGHT.equals(scene)) {
                    mSupportedSceneModes.add(SceneMode.CANDLELIGHT);
                } else if (Camera.Parameters.SCENE_MODE_FIREWORKS.equals(scene)) {
                    mSupportedSceneModes.add(SceneMode.FIREWORKS);
                } else if (Camera.Parameters.SCENE_MODE_HDR.equals(scene)) {
                    mSupportedSceneModes.add(SceneMode.HDR);
                } else if (Camera.Parameters.SCENE_MODE_LANDSCAPE.equals(scene)) {
                    mSupportedSceneModes.add(SceneMode.LANDSCAPE);
                } else if (Camera.Parameters.SCENE_MODE_NIGHT.equals(scene)) {
                    mSupportedSceneModes.add(SceneMode.NIGHT);
                } else if (Camera.Parameters.SCENE_MODE_NIGHT_PORTRAIT.equals(scene)) {
                    mSupportedSceneModes.add(SceneMode.NIGHT_PORTRAIT);
                } else if (Camera.Parameters.SCENE_MODE_PARTY.equals(scene)) {
                    mSupportedSceneModes.add(SceneMode.PARTY);
                } else if (Camera.Parameters.SCENE_MODE_PORTRAIT.equals(scene)) {
                    mSupportedSceneModes.add(SceneMode.PORTRAIT);
                } else if (Camera.Parameters.SCENE_MODE_SNOW.equals(scene)) {
                    mSupportedSceneModes.add(SceneMode.SNOW);
                } else if (Camera.Parameters.SCENE_MODE_SPORTS.equals(scene)) {
                    mSupportedSceneModes.add(SceneMode.SPORTS);
                } else if (Camera.Parameters.SCENE_MODE_STEADYPHOTO.equals(scene)) {
                    mSupportedSceneModes.add(SceneMode.STEADYPHOTO);
                } else if (Camera.Parameters.SCENE_MODE_SUNSET.equals(scene)) {
                    mSupportedSceneModes.add(SceneMode.SUNSET);
                } else if (Camera.Parameters.SCENE_MODE_THEATRE.equals(scene)) {
                    mSupportedSceneModes.add(SceneMode.THEATRE);
                }
            }
        }
    }

    private void buildFlashModes(Camera.Parameters p) {
        List<String> supportedFlashModes = p.getSupportedFlashModes();
        if (supportedFlashModes == null) {
            // Camera 1 will return NULL if no flash mode is supported.
            mSupportedFlashModes.add(FlashMode.NO_FLASH);
        } else {
            for (String flash : supportedFlashModes) {
                if (Camera.Parameters.FLASH_MODE_AUTO.equals(flash)) {
                    mSupportedFlashModes.add(FlashMode.AUTO);
                } else if (Camera.Parameters.FLASH_MODE_OFF.equals(flash)) {
                    mSupportedFlashModes.add(FlashMode.OFF);
                } else if (Camera.Parameters.FLASH_MODE_ON.equals(flash)) {
                    mSupportedFlashModes.add(FlashMode.ON);
                } else if (Camera.Parameters.FLASH_MODE_RED_EYE.equals(flash)) {
                    mSupportedFlashModes.add(FlashMode.RED_EYE);
                } else if (Camera.Parameters.FLASH_MODE_TORCH.equals(flash)) {
                    mSupportedFlashModes.add(FlashMode.TORCH);
                }
            }
        }
    }

    private void buildFocusModes(Camera.Parameters p) {
        List<String> supportedFocusModes = p.getSupportedFocusModes();
        if (supportedFocusModes != null) {
            for (String focus : supportedFocusModes) {
                if (Camera.Parameters.FOCUS_MODE_AUTO.equals(focus)) {
                    mSupportedFocusModes.add(FocusMode.AUTO);
                } else if (Camera.Parameters.FOCUS_MODE_CONTINUOUS_PICTURE.equals(focus)) {
                    mSupportedFocusModes.add(FocusMode.CONTINUOUS_PICTURE);
                } else if (Camera.Parameters.FOCUS_MODE_CONTINUOUS_VIDEO.equals(focus)) {
                    mSupportedFocusModes.add(FocusMode.CONTINUOUS_VIDEO);
                } else if (Camera.Parameters.FOCUS_MODE_EDOF.equals(focus)) {
                    mSupportedFocusModes.add(FocusMode.EXTENDED_DOF);
                } else if (Camera.Parameters.FOCUS_MODE_FIXED.equals(focus)) {
                    mSupportedFocusModes.add(FocusMode.FIXED);
                } else if (Camera.Parameters.FOCUS_MODE_INFINITY.equals(focus)) {
                    mSupportedFocusModes.add(FocusMode.INFINITY);
                } else if (Camera.Parameters.FOCUS_MODE_MACRO.equals(focus)) {
                    mSupportedFocusModes.add(FocusMode.MACRO);
                }
            }
        }
    }

    private void buildWhiteBalances(Camera.Parameters p) {
        List<String> supportedWhiteBalances = p.getSupportedFocusModes();
        if (supportedWhiteBalances != null) {
            for (String wb : supportedWhiteBalances) {
                if (Camera.Parameters.WHITE_BALANCE_AUTO.equals(wb)) {
                    mSupportedWhiteBalances.add(WhiteBalance.AUTO);
                } else if (Camera.Parameters.WHITE_BALANCE_CLOUDY_DAYLIGHT.equals(wb)) {
                    mSupportedWhiteBalances.add(WhiteBalance.CLOUDY_DAYLIGHT);
                } else if (Camera.Parameters.WHITE_BALANCE_DAYLIGHT.equals(wb)) {
                    mSupportedWhiteBalances.add(WhiteBalance.DAYLIGHT);
                } else if (Camera.Parameters.WHITE_BALANCE_FLUORESCENT.equals(wb)) {
                    mSupportedWhiteBalances.add(WhiteBalance.FLUORESCENT);
                } else if (Camera.Parameters.WHITE_BALANCE_INCANDESCENT.equals(wb)) {
                    mSupportedWhiteBalances.add(WhiteBalance.INCANDESCENT);
                } else if (Camera.Parameters.WHITE_BALANCE_SHADE.equals(wb)) {
                    mSupportedWhiteBalances.add(WhiteBalance.SHADE);
                } else if (Camera.Parameters.WHITE_BALANCE_TWILIGHT.equals(wb)) {
                    mSupportedWhiteBalances.add(WhiteBalance.TWILIGHT);
                } else if (Camera.Parameters.WHITE_BALANCE_WARM_FLUORESCENT.equals(wb)) {
                    mSupportedWhiteBalances.add(WhiteBalance.WARM_FLUORESCENT);
                }
            }
        }
    }

    private static class FpsComparator implements Comparator<int[]> {
        @Override
        public int compare(int[] fps1, int[] fps2) {
            return (fps1[0] == fps2[0] ? fps1[1] - fps2[1] : fps1[0] - fps2[0]);
        }
    }

    private static class SizeComparator implements Comparator<Size> {

        @Override
        public int compare(Size size1, Size size2) {
            return (size1.width() == size2.width() ? size1.height() - size2.height() :
                    size1.width() - size2.width());
        }
    }
}<|MERGE_RESOLUTION|>--- conflicted
+++ resolved
@@ -47,11 +47,6 @@
         mPreferredPreviewSizeForVideo = new Size(p.getPreferredPreviewSizeForVideo());
         mSupportedPreviewFormats.addAll(p.getSupportedPreviewFormats());
         mSupportedPhotoFormats.addAll(p.getSupportedPictureFormats());
-<<<<<<< HEAD
-        mMaxZoomRatio = p.isZoomSupported() ?
-            p.getZoomRatios().get(p.getMaxZoom()) / ZOOM_MULTIPLIER : ZOOM_RATIO_UNZOOMED;
-=======
->>>>>>> 02ce5a07
         mHorizontalViewAngle = p.getHorizontalViewAngle();
         mVerticalViewAngle = p.getVerticalViewAngle();
         buildPreviewFpsRange(p);
