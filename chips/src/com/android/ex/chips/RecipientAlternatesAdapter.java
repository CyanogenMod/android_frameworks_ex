/*
 * Copyright (C) 2011 The Android Open Source Project
 *
 * Licensed under the Apache License, Version 2.0 (the "License");
 * you may not use this file except in compliance with the License.
 * You may obtain a copy of the License at
 *
 *      http://www.apache.org/licenses/LICENSE-2.0
 *
 * Unless required by applicable law or agreed to in writing, software
 * distributed under the License is distributed on an "AS IS" BASIS,
 * WITHOUT WARRANTIES OR CONDITIONS OF ANY KIND, either express or implied.
 * See the License for the specific language governing permissions and
 * limitations under the License.
 */

package com.android.ex.chips;

import android.accounts.Account;
import android.content.ContentResolver;
import android.content.Context;
import android.database.Cursor;
import android.database.MatrixCursor;
import android.net.Uri;
import android.provider.ContactsContract;
import android.text.util.Rfc822Token;
import android.text.util.Rfc822Tokenizer;
import android.util.Log;
import android.view.LayoutInflater;
import android.view.View;
import android.view.ViewGroup;
import android.widget.CursorAdapter;
import android.widget.ImageView;
import android.widget.TextView;

import com.android.ex.chips.BaseRecipientAdapter.DirectoryListQuery;
import com.android.ex.chips.BaseRecipientAdapter.DirectorySearchParams;
import com.android.ex.chips.Queries.Query;

import java.util.ArrayList;
import java.util.HashMap;
import java.util.HashSet;
import java.util.List;

/**
 * RecipientAlternatesAdapter backs the RecipientEditTextView for managing contacts
 * queried by email or by phone number.
 */
public class RecipientAlternatesAdapter extends CursorAdapter {
    static final int MAX_LOOKUPS = 50;
    private final LayoutInflater mLayoutInflater;

    private final long mCurrentId;

    private int mCheckedItemPosition = -1;

    private OnCheckedItemChangedListener mCheckedItemChangedListener;

    private static final String TAG = "RecipAlternates";

    public static final int QUERY_TYPE_EMAIL = 0;
    public static final int QUERY_TYPE_PHONE = 1;
    private Query mQuery;

    public interface RecipientMatchCallback {
        public void matchesFound(HashMap<String, RecipientEntry> results);
    }

    public static void getMatchingRecipients(Context context, ArrayList<String> inAddresses,
            Account account, RecipientMatchCallback callback) {
        getMatchingRecipients(context, inAddresses, QUERY_TYPE_EMAIL, account, callback);
    }

    /**
     * Get a HashMap of address to RecipientEntry that contains all contact
     * information for a contact with the provided address, if one exists. This
     * may block the UI, so run it in an async task.
     *
     * @param context Context.
     * @param inAddresses Array of addresses on which to perform the lookup.
     * @param callback RecipientMatchCallback called when a match or matches are found.
     * @return HashMap<String,RecipientEntry>
     */
    public static void getMatchingRecipients(Context context, ArrayList<String> inAddresses,
            int addressType, Account account, RecipientMatchCallback callback) {
        Queries.Query query;
        if (addressType == QUERY_TYPE_EMAIL) {
            query = Queries.EMAIL;
        } else {
            query = Queries.PHONE;
        }
        int addressesSize = Math.min(MAX_LOOKUPS, inAddresses.size());
        HashSet<String> addresses = new HashSet<String>();
        StringBuilder bindString = new StringBuilder();
        // Create the "?" string and set up arguments.
        for (int i = 0; i < addressesSize; i++) {
            Rfc822Token[] tokens = Rfc822Tokenizer.tokenize(inAddresses.get(i).toLowerCase());
            addresses.add(tokens.length > 0 ? tokens[0].getAddress() : inAddresses.get(i));
            bindString.append("?");
            if (i < addressesSize - 1) {
                bindString.append(",");
            }
        }

        if (Log.isLoggable(TAG, Log.DEBUG)) {
            Log.d(TAG, "Doing reverse lookup for " + addresses.toString());
        }

<<<<<<< HEAD
        HashMap<String, RecipientEntry> recipientEntries = new HashMap<String, RecipientEntry>();
        Cursor c = context.getContentResolver().query(
                query.getContentUri(),
                query.getProjection(),
                query.getProjection()[Queries.Query.DESTINATION] + " IN (" + bindString.toString()
                        + ")", addresses, null);

        if (c != null) {
            try {
                if (c.moveToFirst()) {
                    do {
                        String address = c.getString(Queries.Query.DESTINATION);
                        recipientEntries.put(address, RecipientEntry.constructTopLevelEntry(
                                c.getString(Queries.Query.NAME),
                                c.getInt(Queries.Query.DISPLAY_NAME_SOURCE),
                                c.getString(Queries.Query.DESTINATION),
                                c.getInt(Queries.Query.DESTINATION_TYPE),
                                c.getString(Queries.Query.DESTINATION_LABEL),
                                c.getLong(Queries.Query.CONTACT_ID),
                                c.getLong(Queries.Query.DATA_ID),
                                c.getString(Queries.Query.PHOTO_THUMBNAIL_URI),
                                true));
                        if (Log.isLoggable(TAG, Log.DEBUG)) {
                            Log.d(TAG, "Received reverse look up information for " + address
                                    + " RESULTS: "
                                    + " NAME : " + c.getString(Queries.Query.NAME)
                                    + " CONTACT ID : " + c.getLong(Queries.Query.CONTACT_ID)
                                    + " ADDRESS :" + c.getString(Queries.Query.DESTINATION));
=======
        String[] addressArray = new String[addresses.size()];
        addresses.toArray(addressArray);
        HashMap<String, RecipientEntry> recipientEntries = null;
        Cursor c = null;

        try {
            c = context.getContentResolver().query(
                    query.getContentUri(),
                    query.getProjection(),
                    query.getProjection()[Queries.Query.DESTINATION] + " IN ("
                            + bindString.toString() + ")", addressArray, null);
            recipientEntries = processContactEntries(c);
            callback.matchesFound(recipientEntries);
        } finally {
            if (c != null) {
                c.close();
            }
        }
        // See if any entries did not resolve; if so, we need to check other
        // directories
        if (recipientEntries.size() < addresses.size()) {
            final List<DirectorySearchParams> paramsList;
            Cursor directoryCursor = context.getContentResolver().query(DirectoryListQuery.URI,
                    DirectoryListQuery.PROJECTION, null, null, null);
            paramsList = BaseRecipientAdapter.setupOtherDirectories(context, directoryCursor,
                    account);
            // Run a directory query for each unmatched recipient.
            HashSet<String> unresolvedAddresses = new HashSet<String>();
            for (String address : addresses) {
                if (!recipientEntries.containsKey(address)) {
                    unresolvedAddresses.add(address);
                }
            }
            Cursor directoryContactsCursor = null;
            for (String unresolvedAddress : unresolvedAddresses) {
                for (int i = 0; i < paramsList.size(); i++) {
                    try {
                        directoryContactsCursor = doQuery(unresolvedAddress, 1,
                                paramsList.get(i).directoryId, account,
                                context.getContentResolver(), query);
                    } finally {
                        if (directoryContactsCursor != null
                                && directoryContactsCursor.getCount() == 0) {
                            directoryContactsCursor.close();
                            directoryContactsCursor = null;
                        } else {
                            break;
>>>>>>> e032f315
                        }
                    }
                }
                if (directoryContactsCursor != null) {
                    try {
                        callback.matchesFound(processContactEntries(directoryContactsCursor));
                    } finally {
                        directoryContactsCursor.close();
                    }
                }
            }
        }
    }

    private static HashMap<String, RecipientEntry> processContactEntries(Cursor c) {
        HashMap<String, RecipientEntry> recipientEntries = new HashMap<String, RecipientEntry>();
        if (c != null && c.moveToFirst()) {
            do {
                String address = c.getString(Queries.Query.DESTINATION);
                recipientEntries.put(address, RecipientEntry.constructTopLevelEntry(
                        c.getString(Queries.Query.NAME),
                        c.getInt(Queries.Query.DISPLAY_NAME_SOURCE),
                        c.getString(Queries.Query.DESTINATION),
                        c.getInt(Queries.Query.DESTINATION_TYPE),
                        c.getString(Queries.Query.DESTINATION_LABEL),
                        c.getLong(Queries.Query.CONTACT_ID),
                        c.getLong(Queries.Query.DATA_ID),
                        c.getString(Queries.Query.PHOTO_THUMBNAIL_URI),
                        true));
                if (Log.isLoggable(TAG, Log.DEBUG)) {
                    Log.d(TAG, "Received reverse look up information for " + address
                            + " RESULTS: "
                            + " NAME : " + c.getString(Queries.Query.NAME)
                            + " CONTACT ID : " + c.getLong(Queries.Query.CONTACT_ID)
                            + " ADDRESS :" + c.getString(Queries.Query.DESTINATION));
                }
            } while (c.moveToNext());
        }
        return recipientEntries;
    }

    private static Cursor doQuery(CharSequence constraint, int limit, Long directoryId,
            Account account, ContentResolver resolver, Query query) {
        final Uri.Builder builder = query
                .getContentFilterUri()
                .buildUpon()
                .appendPath(constraint.toString())
                .appendQueryParameter(ContactsContract.LIMIT_PARAM_KEY,
                        String.valueOf(limit + BaseRecipientAdapter.ALLOWANCE_FOR_DUPLICATES));
        if (directoryId != null) {
            builder.appendQueryParameter(ContactsContract.DIRECTORY_PARAM_KEY,
                    String.valueOf(directoryId));
        }
        if (account != null) {
            builder.appendQueryParameter(BaseRecipientAdapter.PRIMARY_ACCOUNT_NAME, account.name);
            builder.appendQueryParameter(BaseRecipientAdapter.PRIMARY_ACCOUNT_TYPE, account.type);
        }
        final Cursor cursor = resolver.query(builder.build(), query.getProjection(), null, null,
                null);
        return cursor;
    }

    public RecipientAlternatesAdapter(Context context, long contactId, long currentId, int viewId,
            OnCheckedItemChangedListener listener) {
        this(context, contactId, currentId, viewId, QUERY_TYPE_EMAIL, listener);
    }

    public RecipientAlternatesAdapter(Context context, long contactId, long currentId, int viewId,
            int queryMode, OnCheckedItemChangedListener listener) {
        super(context, getCursorForConstruction(context, contactId, queryMode), 0);
        mLayoutInflater = LayoutInflater.from(context);
        mCurrentId = currentId;
        mCheckedItemChangedListener = listener;

        if (queryMode == QUERY_TYPE_EMAIL) {
            mQuery = Queries.EMAIL;
        } else if (queryMode == QUERY_TYPE_PHONE) {
            mQuery = Queries.PHONE;
        } else {
            mQuery = Queries.EMAIL;
            Log.e(TAG, "Unsupported query type: " + queryMode);
        }
    }

    private static Cursor getCursorForConstruction(Context context, long contactId, int queryType) {
        final Cursor cursor;
        if (queryType == QUERY_TYPE_EMAIL) {
            cursor = context.getContentResolver().query(
                    Queries.EMAIL.getContentUri(),
                    Queries.EMAIL.getProjection(),
                    Queries.EMAIL.getProjection()[Queries.Query.CONTACT_ID] + " =?", new String[] {
                        String.valueOf(contactId)
                    }, null);
        } else {
            cursor = context.getContentResolver().query(
                    Queries.PHONE.getContentUri(),
                    Queries.PHONE.getProjection(),
                    Queries.PHONE.getProjection()[Queries.Query.CONTACT_ID] + " =?", new String[] {
                        String.valueOf(contactId)
                    }, null);
        }
        return removeDuplicateDestinations(cursor);
    }

    /**
     * @return a new cursor based on the given cursor with all duplicate destinations removed.
     *
     * It's only intended to use for the alternate list, so...
     * - This method ignores all other fields and dedupe solely on the destination.  Normally,
     * if a cursor contains multiple contacts and they have the same destination, we'd still want
     * to show both.
     * - This method creates a MatrixCursor, so all data will be kept in memory.  We wouldn't want
     * to do this if the original cursor is large, but it's okay here because the alternate list
     * won't be that big.
     */
    // Visible for testing
    /* package */ static Cursor removeDuplicateDestinations(Cursor original) {
        final MatrixCursor result = new MatrixCursor(
                original.getColumnNames(), original.getCount());
        final HashSet<String> destinationsSeen = new HashSet<String>();

        original.moveToPosition(-1);
        while (original.moveToNext()) {
            final String destination = original.getString(Query.DESTINATION);
            if (destinationsSeen.contains(destination)) {
                continue;
            }
            destinationsSeen.add(destination);

            result.addRow(new Object[] {
                    original.getString(Query.NAME),
                    original.getString(Query.DESTINATION),
                    original.getInt(Query.DESTINATION_TYPE),
                    original.getString(Query.DESTINATION_LABEL),
                    original.getLong(Query.CONTACT_ID),
                    original.getLong(Query.DATA_ID),
                    original.getString(Query.PHOTO_THUMBNAIL_URI),
                    original.getInt(Query.DISPLAY_NAME_SOURCE)
                    });
        }

        return result;
    }

    @Override
    public long getItemId(int position) {
        Cursor c = getCursor();
        if (c.moveToPosition(position)) {
            c.getLong(Queries.Query.DATA_ID);
        }
        return -1;
    }

    public RecipientEntry getRecipientEntry(int position) {
        Cursor c = getCursor();
        c.moveToPosition(position);
        return RecipientEntry.constructTopLevelEntry(
                c.getString(Queries.Query.NAME),
                c.getInt(Queries.Query.DISPLAY_NAME_SOURCE),
                c.getString(Queries.Query.DESTINATION),
                c.getInt(Queries.Query.DESTINATION_TYPE),
                c.getString(Queries.Query.DESTINATION_LABEL),
                c.getLong(Queries.Query.CONTACT_ID),
                c.getLong(Queries.Query.DATA_ID),
                c.getString(Queries.Query.PHOTO_THUMBNAIL_URI),
                true);
    }

    @Override
    public View getView(int position, View convertView, ViewGroup parent) {
        Cursor cursor = getCursor();
        cursor.moveToPosition(position);
        if (convertView == null) {
            convertView = newView();
        }
        if (cursor.getLong(Queries.Query.DATA_ID) == mCurrentId) {
            mCheckedItemPosition = position;
            if (mCheckedItemChangedListener != null) {
                mCheckedItemChangedListener.onCheckedItemChanged(mCheckedItemPosition);
            }
        }
        bindView(convertView, convertView.getContext(), cursor);
        return convertView;
    }

    // TODO: this is VERY similar to the BaseRecipientAdapter. Can we combine
    // somehow?
    @Override
    public void bindView(View view, Context context, Cursor cursor) {
        int position = cursor.getPosition();

        TextView display = (TextView) view.findViewById(android.R.id.title);
        ImageView imageView = (ImageView) view.findViewById(android.R.id.icon);
        RecipientEntry entry = getRecipientEntry(position);
        if (position == 0) {
            display.setText(cursor.getString(Queries.Query.NAME));
            display.setVisibility(View.VISIBLE);
            // TODO: see if this needs to be done outside the main thread
            // as it may be too slow to get immediately.
            imageView.setImageURI(entry.getPhotoThumbnailUri());
            imageView.setVisibility(View.VISIBLE);
        } else {
            display.setVisibility(View.GONE);
            imageView.setVisibility(View.GONE);
        }
        TextView destination = (TextView) view.findViewById(android.R.id.text1);
        destination.setText(cursor.getString(Queries.Query.DESTINATION));

        TextView destinationType = (TextView) view.findViewById(android.R.id.text2);
        if (destinationType != null) {
            destinationType.setText(mQuery.getTypeLabel(context.getResources(),
                    cursor.getInt(Queries.Query.DESTINATION_TYPE),
                    cursor.getString(Queries.Query.DESTINATION_LABEL)).toString().toUpperCase());
        }
    }

    @Override
    public View newView(Context context, Cursor cursor, ViewGroup parent) {
        return newView();
    }

    private View newView() {
        return mLayoutInflater.inflate(R.layout.chips_recipient_dropdown_item, null);
    }

    /*package*/ static interface OnCheckedItemChangedListener {
        public void onCheckedItemChanged(int position);
    }
}<|MERGE_RESOLUTION|>--- conflicted
+++ resolved
@@ -106,36 +106,6 @@
             Log.d(TAG, "Doing reverse lookup for " + addresses.toString());
         }
 
-<<<<<<< HEAD
-        HashMap<String, RecipientEntry> recipientEntries = new HashMap<String, RecipientEntry>();
-        Cursor c = context.getContentResolver().query(
-                query.getContentUri(),
-                query.getProjection(),
-                query.getProjection()[Queries.Query.DESTINATION] + " IN (" + bindString.toString()
-                        + ")", addresses, null);
-
-        if (c != null) {
-            try {
-                if (c.moveToFirst()) {
-                    do {
-                        String address = c.getString(Queries.Query.DESTINATION);
-                        recipientEntries.put(address, RecipientEntry.constructTopLevelEntry(
-                                c.getString(Queries.Query.NAME),
-                                c.getInt(Queries.Query.DISPLAY_NAME_SOURCE),
-                                c.getString(Queries.Query.DESTINATION),
-                                c.getInt(Queries.Query.DESTINATION_TYPE),
-                                c.getString(Queries.Query.DESTINATION_LABEL),
-                                c.getLong(Queries.Query.CONTACT_ID),
-                                c.getLong(Queries.Query.DATA_ID),
-                                c.getString(Queries.Query.PHOTO_THUMBNAIL_URI),
-                                true));
-                        if (Log.isLoggable(TAG, Log.DEBUG)) {
-                            Log.d(TAG, "Received reverse look up information for " + address
-                                    + " RESULTS: "
-                                    + " NAME : " + c.getString(Queries.Query.NAME)
-                                    + " CONTACT ID : " + c.getLong(Queries.Query.CONTACT_ID)
-                                    + " ADDRESS :" + c.getString(Queries.Query.DESTINATION));
-=======
         String[] addressArray = new String[addresses.size()];
         addresses.toArray(addressArray);
         HashMap<String, RecipientEntry> recipientEntries = null;
@@ -183,7 +153,6 @@
                             directoryContactsCursor = null;
                         } else {
                             break;
->>>>>>> e032f315
                         }
                     }
                 }
