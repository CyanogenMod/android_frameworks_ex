--- conflicted
+++ resolved
@@ -2281,48 +2281,7 @@
         }
     }
 
-<<<<<<< HEAD
-=======
-    @Override
-    public <T extends ListAdapter & Filterable> void setAdapter(T adapter) {
-        super.setAdapter(adapter);
-        ((BaseRecipientAdapter) adapter)
-                .registerUpdateObserver(new BaseRecipientAdapter.EntriesUpdatedObserver() {
-                    @Override
-                    public void onChanged(List<RecipientEntry> entries) {
-                        if (entries != null && entries.size() > 0) {
-                            scrollBottomIntoView();
-                        }
-                    }
-                });
-    }
-
-    private void scrollBottomIntoView() {
-        if (mScrollView != null && mShouldShrink) {
-            int[] location = new int[2];
-            getLocationOnScreen(location);
-            int height = getHeight();
-            int currentPos = location[1] + height;
-            // Desired position shows at least 1 line of chips below the action
-            // bar.
-            // We add excess padding to make sure this is always below other
-            // content.
-            int desiredPos = (int) mChipHeight + mActionBarHeight + getExcessTopPadding();
-            if (currentPos > desiredPos) {
-                mScrollView.scrollBy(0, currentPos - desiredPos);
-            }
-        }
-    }
-
-    private int getExcessTopPadding() {
-        if (sExcessTopPadding == -1) {
-            sExcessTopPadding = (int) (mChipHeight + mLineSpacingExtra);
-        }
-        return sExcessTopPadding;
-    }
-
->>>>>>> c4d46df7
-    public boolean lastCharacterIsCommitCharacter(CharSequence s) {
+   public boolean lastCharacterIsCommitCharacter(CharSequence s) {
         char last;
         int end = getSelectionEnd() == 0 ? 0 : getSelectionEnd() - 1;
         int len = length() - 1;
